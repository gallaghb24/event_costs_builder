--- conflicted
+++ resolved
@@ -267,17 +267,6 @@
 
 def prepare_studio_data(df: pd.DataFrame) -> pd.DataFrame:
     """Prepare data for the Studio tab - aggregate at job level"""
-<<<<<<< HEAD
-    base_columns = [
-        'Project Ref', 'Event Name', 'Project Description', 'Project Owner',
-        'Lines', 'Studio Hours', 'Type', 'Core/OAB', 'Studio Comment'
-    ]
-
-    if df.empty or 'Project Ref' not in df.columns:
-        return pd.DataFrame(columns=base_columns)
-
-    comment_text = 'check all lines are approved, artwork hours may require updating'
-=======
     if df.empty:
         return pd.DataFrame(columns=[
             'Project Ref', 'Event Name', 'Project Description', 'Project Owner',
@@ -286,7 +275,6 @@
 
     comment_text = 'check all lines are approved, artwork hours may require updating'
     note_statuses = {'not applicable'}
->>>>>>> 996f155b
 
     working_df = df.copy()
 
@@ -295,53 +283,6 @@
         status_stripped = status_series.apply(lambda x: x.strip() if isinstance(x, str) else x)
         status_lower = status_stripped.fillna('').str.lower()
         working_df['Content Brief Status'] = status_stripped
-<<<<<<< HEAD
-    else:
-        status_lower = pd.Series([''] * len(working_df), index=working_df.index, dtype='object')
-
-    working_df['__status_lower'] = status_lower
-
-    status_groups = working_df.groupby('Project Ref')['__status_lower'].apply(list)
-
-    def _all_not_applicable(statuses) -> bool:
-        if not statuses:
-            return False
-        return all(status == 'not applicable' for status in statuses)
-
-    keep_projects = status_groups[~status_groups.apply(_all_not_applicable)].index
-
-    if len(keep_projects) == 0:
-        return pd.DataFrame(columns=base_columns)
-
-    filtered_df = working_df[working_df['Project Ref'].isin(keep_projects)].copy()
-
-    if filtered_df.empty:
-        return pd.DataFrame(columns=base_columns)
-
-    grouped = filtered_df.groupby('Project Ref').agg({
-        'Event Name': 'first',
-        'Project Description': 'first',
-        'Project Owner': 'first'
-    }).reset_index()
-
-    line_counts = filtered_df.groupby('Project Ref').size().rename('Lines')
-    grouped = grouped.merge(line_counts, on='Project Ref', how='left')
-
-    grouped['Studio Hours'] = None
-    grouped['Type'] = ''
-    grouped['Core/OAB'] = ''
-    grouped['Studio Comment'] = ''
-
-    def _needs_comment(statuses) -> bool:
-        return any(status != 'completed' for status in statuses)
-
-    comment_projects = status_groups.loc[keep_projects].apply(_needs_comment)
-    if comment_projects.any():
-        projects_with_comment = comment_projects[comment_projects].index
-        grouped.loc[grouped['Project Ref'].isin(projects_with_comment), 'Studio Comment'] = comment_text
-
-    grouped = grouped[base_columns]
-=======
         working_df['__status_lower'] = status_lower
 
         # Keep only rows that are not exclusively "not applicable" for aggregation
@@ -385,7 +326,6 @@
 
     if len(note_projects) > 0:
         grouped.loc[grouped['Project Ref'].isin(note_projects), 'Studio Comment'] = comment_text
->>>>>>> 996f155b
 
     return grouped
 
