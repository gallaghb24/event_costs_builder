import streamlit as st
import pandas as pd
import numpy as np
from openpyxl import load_workbook, Workbook
from openpyxl.styles import Font, PatternFill, Alignment, Border, Side
from openpyxl.comments import Comment
from openpyxl.utils import get_column_letter
import os
import subprocess
import json
from datetime import datetime
import io
import tempfile
from typing import Dict, List, Tuple, Optional
import re
import math

# Page config
st.set_page_config(
    page_title="Superdrug ITG Invoice Generator",
    page_icon="📊",
    layout="wide"
)

# Initialize session state
if 'production_data' not in st.session_state:
    st.session_state.production_data = pd.DataFrame()
if 'studio_data' not in st.session_state:
    st.session_state.studio_data = pd.DataFrame()
if 'print_data' not in st.session_state:
    st.session_state.print_data = pd.DataFrame()
if 'timesheet_hours' not in st.session_state:
    st.session_state.timesheet_hours = pd.DataFrame()
if 'template_loaded' not in st.session_state:
    st.session_state.template_loaded = False
if 'generated_file' not in st.session_state:
    st.session_state.generated_file = None

def round_up_to_quarter(hours):
    """Round hours up to nearest 0.25"""
    if pd.isna(hours) or hours == 0:
        return 0.0
    return math.ceil(hours * 4) / 4

def convert_event_to_code(event_name: str) -> str:
    """Convert 'Event 10 2025' to 'E1025' format"""
    match = re.search(r'Event\s+(\d+)\s+(\d{4})', event_name, re.IGNORECASE)
    if match:
        event_num = match.group(1).zfill(2)
        year = match.group(2)[-2:]
        return f"E{event_num}{year}"
    return "E0000"

def process_timesheet(file) -> pd.DataFrame:
    """Process timesheet CSV to extract and aggregate studio hours"""
    # Save uploaded file temporarily
    with tempfile.NamedTemporaryFile(delete=False, suffix='.csv') as tmp_file:
        tmp_file.write(file.getbuffer())
        tmp_path = tmp_file.name
    
    # Read the timesheet with encoding fallbacks
    encodings_to_try = ["utf-8-sig", "utf-16", "latin1", "cp1252"]
    timesheet_df = None
    last_exception = None

    try:
        for encoding in encodings_to_try:
            try:
                timesheet_df = pd.read_csv(tmp_path, encoding=encoding)
                break
            except UnicodeDecodeError as exc:
                last_exception = exc
            except Exception as exc:
                last_exception = exc
                break
    finally:
        if os.path.exists(tmp_path):
            os.remove(tmp_path)

    if timesheet_df is None:
        if isinstance(last_exception, UnicodeDecodeError):
            st.error(
                "Unable to read the uploaded timesheet. Please upload a CSV encoded as UTF-8 or UTF-16."
            )
        elif last_exception is not None:
            st.error(f"Failed to read the uploaded timesheet: {last_exception}")
        else:
            st.error("Unable to read the uploaded timesheet.")
        return pd.DataFrame()
    
    # Extract job number prefix (e.g., SDG2161 from 1/SDG2161)
    timesheet_df['Job_Prefix'] = timesheet_df['Job Number'].str.extract(r'1/(SDG\d+)')
    
    # Filter out Studio QC hours
    if 'Charge Code' in timesheet_df.columns:
        # Exclude rows where Charge Code contains 'QC' or 'Studio QC'
        mask = ~timesheet_df['Charge Code'].str.contains('QC', case=False, na=False)
        timesheet_df = timesheet_df[mask]
    
    # Filter for SDG jobs
    sdg_jobs = timesheet_df[timesheet_df['Job_Prefix'].notna()]
    
    if sdg_jobs.empty:
        return pd.DataFrame()
    
    # Aggregate hours by job
    aggregated = sdg_jobs.groupby('Job_Prefix').agg({
        'Job Description': 'first',
        'Total': 'sum',  # Sum of all hours (excluding QC)
        'Charge Code': lambda x: x.mode()[0] if not x.empty else '',
    }).reset_index()
    
    # Rename columns
    aggregated.columns = ['Project Ref', 'Project Description', 'Total Hours', 'Primary Charge Code']
    
    # Round hours up to nearest 0.25
    aggregated['Total Hours'] = aggregated['Total Hours'].apply(round_up_to_quarter)
    
    # Determine Type based on Charge Code
    def determine_type(charge_code):
        if pd.isna(charge_code):
            return 'Artwork'
        charge_code_lower = str(charge_code).lower()
        if 'creative' in charge_code_lower:
            return 'Creative Artwork'
        elif 'digital' in charge_code_lower or 'tec' in charge_code_lower:
            return 'Digital'
        else:
            return 'Artwork'
    
    aggregated['Type'] = aggregated['Primary Charge Code'].apply(determine_type)
    
    # Set default Core/OAB based on description
    aggregated['Core/OAB'] = 'CORE'
    roi_mask = aggregated['Project Description'].str.contains('ROI', case=False, na=False)
    aggregated.loc[roi_mask, 'Core/OAB'] = 'OAB'
    
    return aggregated[['Project Ref', 'Total Hours', 'Type', 'Core/OAB']]

def load_template(file) -> Dict:
    """Load and analyze the Excel template"""
    with tempfile.NamedTemporaryFile(delete=False, suffix='.xlsx') as tmp_file:
        tmp_file.write(file.getbuffer())
        tmp_path = tmp_file.name
    
    wb = load_workbook(tmp_path, data_only=False, keep_vba=True)

    # Store formatting information for each sheet
    formatting_info = {}
    for sheet_name in wb.sheetnames:
        sheet = wb[sheet_name]
        sheet_format = {
            'column_widths': {},
            'row_heights': {},
            'merged_cells': list(sheet.merged_cells.ranges),
            'cell_styles': {}
        }
        
        # Store column widths
        for col in sheet.column_dimensions:
            sheet_format['column_widths'][col] = sheet.column_dimensions[col].width
        
        # Store row heights
        for row in sheet.row_dimensions:
            sheet_format['row_heights'][row] = sheet.row_dimensions[row].height
        
        # Store cell styles for header rows (first 3 rows)
        for row in range(1, 4):
            for col in range(1, min(sheet.max_column + 1, 50)):
                cell = sheet.cell(row=row, column=col)
                if cell.value or cell.font or cell.fill or cell.border:
                    coord = cell.coordinate
                    sheet_format['cell_styles'][coord] = {
                        'font': cell.font.copy() if cell.font else None,
                        'fill': cell.fill.copy() if cell.fill else None,
                        'border': cell.border.copy() if cell.border else None,
                        'alignment': cell.alignment.copy() if cell.alignment else None,
                        'number_format': cell.number_format
                    }
        
        formatting_info[sheet_name] = sheet_format
    
    # Extract key information
    template_info = {
        'path': tmp_path,
        'sheets': wb.sheetnames,
        'core_clients': [],
        'oab_clients': [],
        'studio_types': ['Artwork', 'Creative Artwork', 'Digital'],
        'wb': wb,
        'formatting': formatting_info,
        'has_macros': bool(getattr(wb, 'vba_archive', None)),
    }
    
    # Extract client names from Event Summary sheets
    for sheet_name in ['Event Summary - Core', 'Event Summary - OAB']:
        sheet = wb[sheet_name]
        clients = []
        for row in range(7, 50):
            cell_b = sheet[f'B{row}'].value
            if cell_b and cell_b not in ['Total', 'TOTAL', ''] and not str(cell_b).startswith('='):
                clients.append(cell_b)
        
        if 'Core' in sheet_name:
            template_info['core_clients'] = clients
        else:
            template_info['oab_clients'] = clients
    
    return template_info

def load_production_files(files) -> pd.DataFrame:
    """Load and combine production files, handling deduplication"""
    all_data = []
    
    for file in files:
        # Save uploaded file temporarily
        with tempfile.NamedTemporaryFile(delete=False, suffix='.xlsx') as tmp_file:
            tmp_file.write(file.getbuffer())
            tmp_path = tmp_file.name
        
        # Read with header at row 2 (index 1)
        df = pd.read_excel(tmp_path, header=1)
        all_data.append(df)
        os.remove(tmp_path)
    
    # Combine all dataframes
    combined_df = pd.concat(all_data, ignore_index=True)
    
    # Remove duplicates based on Brief Ref
    combined_df = combined_df.drop_duplicates(subset=['Brief Ref'], keep='first')
    
    return combined_df

def filter_production_data(df: pd.DataFrame) -> pd.DataFrame:
    """Apply production data enhancements without removing rows."""
    if df.empty:
        return df

    # Define statuses that previously triggered exclusion
    exclude_statuses = {
        'draft', 'saved', 'awaiting rfq', 'rfq responses',
        'estimates awaiting approval', 'client approved estimates'
    }

    df = df.copy()

    if 'Production Supplier Brief Status' in df.columns:
        status_series = df['Production Supplier Brief Status']
        status_stripped = status_series.apply(lambda x: x.strip() if isinstance(x, str) else x)
        status_lower = status_stripped.fillna('').str.lower()

        df['Production Supplier Brief Status'] = status_stripped
        df['Production Status Note'] = np.where(
            status_lower.isin(exclude_statuses),
            'check status/cost as line not in production yet',
            ''
        )
    else:
        df['Production Status Note'] = ''

    return df

def prepare_print_data(df: pd.DataFrame) -> pd.DataFrame:
    """Prepare data for the Print tab"""
    # Return the dataframe with all original columns for correct mapping
    return df.copy()

def prepare_studio_data(df: pd.DataFrame) -> pd.DataFrame:
    """Prepare data for the Studio tab - aggregate at job level"""
<<<<<<< HEAD
    base_columns = [
        'Project Ref', 'Event Name', 'Project Description', 'Project Owner',
        'Lines', 'Studio Hours', 'Type', 'Core/OAB', 'Studio Comment'
    ]

    if df.empty or 'Project Ref' not in df.columns:
        return pd.DataFrame(columns=base_columns)

    comment_text = 'check all lines are approved, artwork hours may require updating'
=======
    if df.empty:
        return pd.DataFrame(columns=[
            'Project Ref', 'Event Name', 'Project Description', 'Project Owner',
            'Lines', 'Studio Hours', 'Type', 'Core/OAB', 'Studio Comment'
        ])

    comment_text = 'check all lines are approved, artwork hours may require updating'
    note_statuses = {'not applicable'}
>>>>>>> bd2b2968

    working_df = df.copy()

    if 'Content Brief Status' in working_df.columns:
        status_series = working_df['Content Brief Status']
        status_stripped = status_series.apply(lambda x: x.strip() if isinstance(x, str) else x)
        status_lower = status_stripped.fillna('').str.lower()
        working_df['Content Brief Status'] = status_stripped
<<<<<<< HEAD
    else:
        status_lower = pd.Series([''] * len(working_df), index=working_df.index, dtype='object')

    working_df['__status_lower'] = status_lower

    status_groups = working_df.groupby('Project Ref')['__status_lower'].apply(list)

    keep_projects = []
    comment_projects = set()

    for project_ref, statuses in status_groups.items():
        if not statuses:
            keep_projects.append(project_ref)
            comment_projects.add(project_ref)
            continue

        unique_statuses = set(statuses)
        if unique_statuses and unique_statuses <= {'not applicable'}:
            continue  # Skip projects that are entirely "not applicable"

        keep_projects.append(project_ref)

        if any(status != 'completed' for status in statuses):
            comment_projects.add(project_ref)

    if not keep_projects:
        return pd.DataFrame(columns=base_columns)

    filtered_df = working_df[working_df['Project Ref'].isin(keep_projects)].copy()

    valid_rows = filtered_df[filtered_df['__status_lower'] != 'not applicable'].copy()

    if valid_rows.empty:
        return pd.DataFrame(columns=base_columns)

    grouped = valid_rows.groupby('Project Ref').agg({
        'Event Name': 'first',
        'Project Description': 'first',
        'Project Owner': 'first',
        'Brief Ref': 'count'  # Count of lines per job
    }).reset_index()

    grouped.columns = ['Project Ref', 'Event Name', 'Project Description', 'Project Owner', 'Lines']

=======
        working_df['__status_lower'] = status_lower

        # Keep only rows that are not exclusively "not applicable" for aggregation
        valid_rows = working_df[~working_df['__status_lower'].isin(note_statuses)].copy()

        if valid_rows.empty:
            return pd.DataFrame(columns=[
                'Project Ref', 'Event Name', 'Project Description', 'Project Owner',
                'Lines', 'Studio Hours', 'Type', 'Core/OAB', 'Studio Comment'
            ])

        grouped = valid_rows.groupby('Project Ref').agg({
            'Event Name': 'first',
            'Project Description': 'first',
            'Project Owner': 'first',
            'Brief Ref': 'count'  # Count of lines per job
        }).reset_index()

        note_projects = working_df[
            working_df['__status_lower'].isin(note_statuses)
        ]['Project Ref'].dropna().unique()

        working_df = working_df.drop(columns=['__status_lower'])
    else:
        grouped = working_df.groupby('Project Ref').agg({
            'Event Name': 'first',
            'Project Description': 'first',
            'Project Owner': 'first',
            'Brief Ref': 'count'
        }).reset_index()
        note_projects = []

    # Rename columns
    grouped.columns = ['Project Ref', 'Event Name', 'Project Description', 'Project Owner', 'Lines']

    # Add empty columns for user input - no defaults
>>>>>>> bd2b2968
    grouped['Studio Hours'] = None  # Will be filled from timesheet
    grouped['Type'] = ''  # Will be filled from timesheet
    grouped['Core/OAB'] = ''  # Will be filled from timesheet
    grouped['Studio Comment'] = ''

<<<<<<< HEAD
    if comment_projects:
        grouped.loc[grouped['Project Ref'].isin(comment_projects), 'Studio Comment'] = comment_text
=======
    if len(note_projects) > 0:
        grouped.loc[grouped['Project Ref'].isin(note_projects), 'Studio Comment'] = comment_text
>>>>>>> bd2b2968

    return grouped

def apply_formatting(sheet, formatting_info):
    """Apply saved formatting to a worksheet"""
    if not formatting_info:
        return
    
    # Apply column widths
    for col, width in formatting_info.get('column_widths', {}).items():
        sheet.column_dimensions[col].width = width
    
    # Apply row heights
    for row, height in formatting_info.get('row_heights', {}).items():
        sheet.row_dimensions[row].height = height
    
    # Apply cell styles
    for coord, style in formatting_info.get('cell_styles', {}).items():
        try:
            cell = sheet[coord]
            if style['font']:
                cell.font = style['font']
            if style['fill']:
                cell.fill = style['fill']
            if style['border']:
                cell.border = style['border']
            if style['alignment']:
                cell.alignment = style['alignment']
            if style['number_format']:
                cell.number_format = style['number_format']
        except:
            pass  # Skip if cell doesn't exist
    
    # Restore merged cells
    for merged_range in formatting_info.get('merged_cells', []):
        try:
            sheet.merge_cells(str(merged_range))
        except:
            pass  # Skip if merge fails

def generate_invoice(template_info: Dict, studio_df: pd.DataFrame, print_df: pd.DataFrame,
                     event_name: str, event_code: str) -> Tuple[str, str, str]:
    """Generate the invoice Excel file with proper formatting.

    Returns a tuple of (output_path, download_filename, mime_type).
    """
    
    # Load the template
    wb = load_workbook(template_info['path'], data_only=False, keep_vba=True)
    
    # Update Event Summary sheets with event name
    for sheet_name in ['Event Summary - Core', 'Event Summary - OAB']:
        if sheet_name in wb.sheetnames:
            sheet = wb[sheet_name]
            sheet['D4'] = event_name
            
            # Preserve formatting
            if sheet_name in template_info['formatting']:
                apply_formatting(sheet, template_info['formatting'][sheet_name])
    
    # Populate Studio sheet
    if 'Studio' in wb.sheetnames and not studio_df.empty:
        sheet = wb['Studio']
        
        # Preserve formatting first
        if 'Studio' in template_info['formatting']:
            apply_formatting(sheet, template_info['formatting']['Studio'])
        
        # Clear existing data (keep headers in row 2)
        for row in range(3, min(sheet.max_row + 1, 1000)):
            for col in range(1, 15):
                cell = sheet.cell(row=row, column=col)
                cell.value = None
        
        # Add studio data
        for idx, (_, job) in enumerate(studio_df.iterrows(), start=3):
            sheet[f'A{idx}'] = job['Project Ref']
            sheet[f'B{idx}'] = job['Event Name']
            sheet[f'C{idx}'] = job['Project Description']
            sheet[f'D{idx}'] = job['Project Owner']
            sheet[f'E{idx}'] = job['Lines']

            # Add hours and type if available
            if pd.notna(job.get('Studio Hours')):
                sheet[f'F{idx}'] = job['Studio Hours']
            if job.get('Type'):
                sheet[f'G{idx}'] = job['Type']

            # Formula for rate
            sheet[f'H{idx}'] = f'=IF(G{idx}="Artwork",49.5,IF(G{idx}="Creative Artwork",57,IF(G{idx}="Digital",49.5,0)))'

            # Formula for cost
            sheet[f'I{idx}'] = f'=F{idx}*H{idx}'

            # Core/OAB if available
            if job.get('Core/OAB'):
                sheet[f'J{idx}'] = job['Core/OAB']

            # Add studio comment if applicable
            comment_value = job.get('Studio Comment', '')
            if pd.notna(comment_value):
                comment_text = str(comment_value).strip()
                if comment_text:
                    sheet[f'A{idx}'].comment = Comment(comment_text, "Status")
    
    # Populate Print sheet
    if 'Print' in wb.sheetnames and not print_df.empty:
        sheet = wb['Print']
        
        # Preserve formatting first
        if 'Print' in template_info['formatting']:
            apply_formatting(sheet, template_info['formatting']['Print'])
        
        # Clear existing data (keep headers in row 2)
        for row in range(3, min(sheet.max_row + 1, 3000)):
            for col in range(1, 30):  # Up to column AC
                cell = sheet.cell(row=row, column=col)
                cell.value = None
        
        # Add print data with CORRECT field mappings
        for idx, (_, item) in enumerate(print_df.iterrows(), start=3):
            # Columns A-K: Basic information
            sheet[f'A{idx}'] = item.get('Project Ref', '')
            sheet[f'B{idx}'] = item.get('Event Name', '')
            sheet[f'C{idx}'] = item.get('Project Description', '')
            sheet[f'D{idx}'] = item.get('Project Owner', '')
            sheet[f'E{idx}'] = item.get('Brief Ref', '')
            sheet[f'F{idx}'] = item.get('POS Code', '')
            sheet[f'G{idx}'] = item.get('Brief Description', '')
            sheet[f'H{idx}'] = str(item.get('Part URN', ''))
            sheet[f'I{idx}'] = item.get('Part', '')
            sheet[f'J{idx}'] = item.get('Height', 0)
            sheet[f'K{idx}'] = item.get('Width', 0)
            
            # Columns L-S: Production details
            sheet[f'L{idx}'] = item.get('Colours Front', '')
            sheet[f'M{idx}'] = item.get('Colours Back', '')
            sheet[f'N{idx}'] = item.get('Material', '')
            sheet[f'O{idx}'] = item.get('No of Pages', 0)  # No of Pages from input
            sheet[f'P{idx}'] = item.get('Production Finishing Notes', '')
            sheet[f'Q{idx}'] = item.get('Production Supplier Comments', '')
            sheet[f'R{idx}'] = item.get('Allocated Qty', 0)
            sheet[f'S{idx}'] = item.get('Spares', 0)
            
            # Columns T-Y: Status and costs
            sheet[f'T{idx}'] = item.get('Total including Spares', 0)  # Total including Spares
            sheet[f'U{idx}'] = item.get('No of Stores', 0)  # No of Stores
            sheet[f'V{idx}'] = str(item.get('In Store Deadline', ''))  # In Store Deadline
            sheet[f'W{idx}'] = item.get('Content Brief Status', '')  # Content Brief Status
            sheet[f'X{idx}'] = item.get('Production Supplier Brief Status', '')  # Production Supplier Brief Status
            sheet[f'Y{idx}'] = item.get('Production Sell Price', 0)  # Production Cost (from Sell Price)

            # Add production status comment when flagged
            status_note = item.get('Production Status Note', '')
            if pd.notna(status_note):
                status_note_text = str(status_note).strip()
                if status_note_text:
                    sheet[f'X{idx}'].comment = Comment(status_note_text, "Status")
            
            # Column Z: Core/OAB lookup formula
            sheet[f'Z{idx}'] = f'=IF(Y{idx}>0,IFERROR(VLOOKUP(A{idx},Studio!$A$3:$J$6129,10,FALSE),""),"")' 
            
            # Column AA: Comments if exists
            if 'Comments' in item:
                sheet[f'AA{idx}'] = item.get('Comments', '')
    
    # Preserve formatting for all other sheets
    for sheet_name in wb.sheetnames:
        if sheet_name not in ['Studio', 'Print', 'Event Summary - Core', 'Event Summary - OAB']:
            if sheet_name in template_info['formatting']:
                sheet = wb[sheet_name]
                apply_formatting(sheet, template_info['formatting'][sheet_name])
    
    # Save the file with event code in filename
    now = datetime.now()
    extension = '.xlsm' if template_info.get('has_macros') else '.xlsx'
    output_path = f"/tmp/{event_code}_Superdrug_ITG_Invoice_{now.strftime('%Y%m%d_%H%M%S')}{extension}"
    wb.save(output_path)
    wb.close()

    download_filename = f"{event_code}_Superdrug_ITG_Invoice_{now.strftime('%Y%m%d')}{extension}"
    mime_type = (
        'application/vnd.ms-excel.sheet.macroEnabled.12'
        if extension == '.xlsm'
        else 'application/vnd.openxmlformats-officedocument.spreadsheetml.sheet'
    )

    return output_path, download_filename, mime_type

# Main UI
st.title("📊 Superdrug ITG Invoice Generator v3.0")
st.markdown("---")

# Sidebar for configuration
with st.sidebar:
    st.header("⚙️ Configuration")
    
    # Template upload
    st.subheader("1. Upload Template")
    template_file = st.file_uploader(
        "Select Excel Template",
        type=['xlsx', 'xlsm'],
        help="Upload the Superdrug ITG Invoice Template"
    )
    
    if template_file:
        if st.button("Load Template"):
            with st.spinner("Loading template..."):
                st.session_state.template_info = load_template(template_file)
                st.session_state.template_loaded = True
                st.success("Template loaded successfully!")
    
    if st.session_state.template_loaded:
        st.success("✅ Template Loaded")
        with st.expander("Template Info"):
            info = st.session_state.template_info
            st.write(f"**Sheets:** {len(info['sheets'])}")
            st.write(f"**Core Clients:** {len(info['core_clients'])}")
            st.write(f"**OAB Clients:** {len(info['oab_clients'])}")
            st.write(f"**Has Macros:** {'Yes' if info.get('has_macros') else 'No'}")

# Main content area
if st.session_state.template_loaded:
    
    # Event Information
    st.header("📅 Event Information")
    col1, col2 = st.columns([2, 1])
    with col1:
        event_name = st.text_input(
            "Event", 
            value="Event 10 2025", 
            help="Enter the event name (e.g., Event 10 2025). This will be converted to a code like E1025 for the filename."
        )
    with col2:
        event_code = convert_event_to_code(event_name)
        st.text_input("Event Code (auto-generated)", value=event_code, disabled=True)
    
    # Tabs for different data inputs
    tab1, tab2, tab3, tab4, tab5, tab6 = st.tabs([
        "📁 Production Files", 
        "⏰ Timesheet Data",
        "👨‍💻 Studio Hours Review", 
        "🔍 Data Review", 
        "💰 Cost Preview", 
        "📄 Generate Invoice"
    ])
    
    with tab1:
        st.header("📁 Upload Production Files")
        st.markdown("""
        Upload the Production Lines INTERNAL Excel files. The app will:
        - Combine multiple files
        - Remove duplicates based on Brief Ref
        - Filter out draft/unapproved items
        - Prepare data for Studio and Print tabs
        """)
        
        production_files = st.file_uploader(
            "Select Production Files",
            type=['xlsx'],
            accept_multiple_files=True,
            help="Upload one or more Production Lines INTERNAL files"
        )
        
        if production_files:
            if st.button("Process Production Files", type="primary"):
                with st.spinner("Processing production files..."):
                    # Load and combine files
                    combined_df = load_production_files(production_files)
                    st.info(f"Loaded {len(combined_df)} total rows from {len(production_files)} file(s)")
                    
                    # Filter data
                    filtered_df = filter_production_data(combined_df)
                    st.info(f"After filtering: {len(filtered_df)} rows remaining")
                    
                    # Prepare Print data
                    print_df = prepare_print_data(filtered_df)
                    st.session_state.print_data = print_df
                    
                    # Prepare Studio data
                    studio_df = prepare_studio_data(filtered_df)
                    st.session_state.studio_data = studio_df
                    
                    # Store full data for reference
                    st.session_state.production_data = filtered_df
                    
                    st.success(f"✅ Processed successfully!")
                    st.write(f"- **Studio Jobs:** {len(studio_df)} unique projects")
                    st.write(f"- **Print Items:** {len(print_df)} line items")
        
        if not st.session_state.production_data.empty:
            st.subheader("📊 Processed Data Summary")
            
            col1, col2, col3 = st.columns(3)
            with col1:
                st.metric("Total Projects", len(st.session_state.studio_data))
            with col2:
                st.metric("Total Print Lines", len(st.session_state.print_data))
            with col3:
                total_lines = st.session_state.studio_data['Lines'].sum()
                st.metric("Total Brief Lines", int(total_lines))
    
    with tab2:
        st.header("⏰ Upload Timesheet Data")
        
        if st.session_state.studio_data.empty:
            st.warning("⚠️ Please process Production Files first")
        else:
            st.markdown("""
            Upload the timesheet CSV to automatically populate Studio Hours. The app will:
            - **Exclude Studio QC hours** (not chargeable)
            - **Round hours up to nearest 0.25**
            - Match projects by Project Ref
            - Determine Type from charge codes
            - Set Core/OAB based on ROI designation
            """)
            
            timesheet_file = st.file_uploader(
                "Select Timesheet CSV",
                type=['csv'],
                help="Upload the timesheet export CSV file"
            )
            
            if timesheet_file:
                if st.button("Process Timesheet", type="primary"):
                    with st.spinner("Processing timesheet data..."):
                        # Process timesheet
                        timesheet_hours = process_timesheet(timesheet_file)
                        
                        if timesheet_hours.empty:
                            st.error("No valid timesheet data found")
                        else:
                            st.session_state.timesheet_hours = timesheet_hours
                            
                            # Merge with studio data
                            studio_df = st.session_state.studio_data.copy()
                            
                            # Merge timesheet hours
                            merged = studio_df.merge(
                                timesheet_hours,
                                on='Project Ref',
                                how='left',
                                suffixes=('', '_timesheet')
                            )
                            
                            # Update with timesheet data where available
                            merged['Studio Hours'] = merged['Total Hours'].fillna(merged['Studio Hours'])
                            merged['Type'] = merged['Type_timesheet'].fillna(merged['Type']).replace('', 'Artwork')
                            merged['Core/OAB'] = merged['Core/OAB_timesheet'].fillna(merged['Core/OAB']).replace('', 'CORE')
                            
                            # Drop timesheet columns
                            merged = merged.drop(['Total Hours', 'Type_timesheet', 'Core/OAB_timesheet'], axis=1, errors='ignore')
                            
                            # Update session state
                            st.session_state.studio_data = merged
                            
                            # Show summary
                            matched = merged['Studio Hours'].notna().sum()
                            total_hours = merged['Studio Hours'].sum()
                            
                            st.success(f"✅ Timesheet processed successfully!")
                            
                            col1, col2, col3 = st.columns(3)
                            with col1:
                                st.metric("Projects Matched", f"{matched}/{len(merged)}")
                            with col2:
                                st.metric("Total Hours", f"{total_hours:.2f}")
                            with col3:
                                avg_hours = total_hours / matched if matched > 0 else 0
                                st.metric("Avg Hours/Project", f"{avg_hours:.2f}")
                            
                            # Show unmatched projects
                            unmatched = merged[merged['Studio Hours'].isna()]
                            if len(unmatched) > 0:
                                with st.expander(f"⚠️ {len(unmatched)} projects without hours"):
                                    st.dataframe(unmatched[['Project Ref', 'Project Description', 'Lines']])
    
    with tab3:
        st.header("👨‍💻 Studio Hours Review & Edit")
        
        if not st.session_state.studio_data.empty:
            # Check if hours have been added
            has_hours = st.session_state.studio_data['Studio Hours'].notna().any()
            
            if not has_hours:
                st.info("💡 Upload a timesheet in the previous tab to auto-populate hours, or enter them manually below")
            
            st.markdown("Review and edit studio hours, types, and Core/OAB assignments as needed.")
            
            # Editable dataframe
            edit_df = st.session_state.studio_data.copy()
            edit_df['Studio Hours'] = edit_df['Studio Hours'].fillna(0.0)
            edit_df['Type'] = edit_df['Type'].replace('', 'Artwork')
            edit_df['Core/OAB'] = edit_df['Core/OAB'].replace('', 'CORE')
            if 'Studio Comment' not in edit_df.columns:
                edit_df['Studio Comment'] = ''
            edit_df['Studio Comment'] = edit_df['Studio Comment'].fillna('')

            # Create editable columns configuration
            column_config = {
                "Project Ref": st.column_config.TextColumn("Project Ref", disabled=True),
                "Event Name": st.column_config.TextColumn("Event Name", disabled=True),
                "Project Description": st.column_config.TextColumn("Description", disabled=True),
                "Project Owner": st.column_config.TextColumn("Owner", disabled=True),
                "Lines": st.column_config.NumberColumn("Lines", disabled=True, format="%d"),
                "Studio Hours": st.column_config.NumberColumn("Hours", min_value=0, max_value=1000, step=0.25, required=True),
                "Type": st.column_config.SelectboxColumn(
                    "Type",
                    options=["Artwork", "Creative Artwork", "Digital"],
                    default="Artwork",
                    required=True
                ),
                "Core/OAB": st.column_config.SelectboxColumn(
                    "Core/OAB",
                    options=["CORE", "OAB"],
                    default="CORE",
                    required=True
                )
            }

            if 'Studio Comment' in edit_df.columns:
                column_config["Studio Comment"] = st.column_config.TextColumn(
                    "Note",
                    disabled=True
                )
            
            edited_studio = st.data_editor(
                edit_df,
                column_config=column_config,
                use_container_width=True,
                num_rows="fixed",
                height=400
            )
            
            # Update session state with edited data
            st.session_state.studio_data = edited_studio
            
            # Show summary
            if edited_studio['Studio Hours'].sum() > 0:
                col1, col2, col3, col4 = st.columns(4)
                with col1:
                    total_hours = edited_studio['Studio Hours'].sum()
                    st.metric("Total Hours", f"{total_hours:.2f}")
                with col2:
                    core_hours = edited_studio[edited_studio['Core/OAB'] == 'CORE']['Studio Hours'].sum()
                    st.metric("Core Hours", f"{core_hours:.2f}")
                with col3:
                    oab_hours = edited_studio[edited_studio['Core/OAB'] == 'OAB']['Studio Hours'].sum()
                    st.metric("OAB Hours", f"{oab_hours:.2f}")
                with col4:
                    projects_with_hours = (edited_studio['Studio Hours'] > 0).sum()
                    st.metric("Projects with Hours", projects_with_hours)
        else:
            st.info("Please process Production Files first to load project data")
    
    with tab4:
        st.header("🔍 Data Review")
        
        if not st.session_state.studio_data.empty:
            st.subheader("Studio Data Preview")
            st.dataframe(st.session_state.studio_data, use_container_width=True)
            
            # Download button for studio data
            csv = st.session_state.studio_data.to_csv(index=False)
            st.download_button(
                "📥 Download Studio Data (CSV)",
                csv,
                f"studio_data_{event_code}.csv",
                "text/csv",
                key='download-studio'
            )
        
        if not st.session_state.print_data.empty:
            st.subheader("Print Data Preview (first 100 rows)")
            st.dataframe(st.session_state.print_data.head(100), use_container_width=True)
            
            # Download button for print data
            csv = st.session_state.print_data.to_csv(index=False)
            st.download_button(
                "📥 Download Print Data (CSV)",
                csv,
                f"print_data_{event_code}.csv",
                "text/csv",
                key='download-print'
            )
    
    with tab5:
        st.header("💰 Cost Preview")
        
        if not st.session_state.studio_data.empty and not st.session_state.print_data.empty:
            # Calculate costs
            studio_df = st.session_state.studio_data.copy()
            print_df = st.session_state.print_data.copy()
            
            # Check if studio hours have been entered
            if studio_df['Studio Hours'].notna().any() and studio_df['Studio Hours'].sum() > 0:
                # Studio costs
                rate_map = {'Artwork': 49.5, 'Creative Artwork': 57, 'Digital': 49.5}
                studio_df['Rate'] = studio_df['Type'].map(rate_map).fillna(49.5)
                studio_df['Studio Cost'] = pd.to_numeric(studio_df['Studio Hours'], errors='coerce').fillna(0) * studio_df['Rate']
                
                # Print costs - using only Production Sell Price
                print_df['Production Sell Price'] = pd.to_numeric(print_df['Production Sell Price'], errors='coerce').fillna(0)
                print_df['Total including Spares'] = pd.to_numeric(print_df['Total including Spares'], errors='coerce').fillna(0)
                print_df['Total Cost'] = print_df['Production Sell Price'] * print_df['Total including Spares']
                
                # Assign Core/OAB to print items based on studio data
                project_core_oab = studio_df.set_index('Project Ref')['Core/OAB'].to_dict()
                print_df['Core/OAB'] = print_df['Project Ref'].map(project_core_oab).fillna('CORE')
                
                # Calculate totals
                studio_core = studio_df[studio_df['Core/OAB'] == 'CORE']['Studio Cost'].sum()
                studio_oab = studio_df[studio_df['Core/OAB'] == 'OAB']['Studio Cost'].sum()
                
                print_core = print_df[print_df['Core/OAB'] == 'CORE']['Total Cost'].sum()
                print_oab = print_df[print_df['Core/OAB'] == 'OAB']['Total Cost'].sum()
                
                # Display summary
                col1, col2 = st.columns(2)
                
                with col1:
                    st.markdown("### 💙 Core Costs")
                    st.metric("Studio", f"£{studio_core:,.2f}")
                    st.metric("Production", f"£{print_core:,.2f}")
                    st.metric("**Total Core**", f"**£{studio_core + print_core:,.2f}**")
                
                with col2:
                    st.markdown("### 💚 OAB Costs")
                    st.metric("Studio", f"£{studio_oab:,.2f}")
                    st.metric("Production", f"£{print_oab:,.2f}")
                    st.metric("**Total OAB**", f"**£{studio_oab + print_oab:,.2f}**")
                
                st.markdown("---")
                
                # Grand total
                grand_total = studio_core + studio_oab + print_core + print_oab
                st.metric("🎯 **Grand Total**", f"**£{grand_total:,.2f}**")
                
                # Breakdown by project
                with st.expander("📊 Breakdown by Project"):
                    project_summary = studio_df[['Project Ref', 'Project Description', 'Lines', 
                                                'Studio Hours', 'Studio Cost', 'Core/OAB']].copy()
                    
                    # Add production costs per project
                    print_by_project = print_df.groupby('Project Ref')['Total Cost'].sum().reset_index()
                    print_by_project.columns = ['Project Ref', 'Production Cost']
                    
                    project_summary = project_summary.merge(print_by_project, on='Project Ref', how='left')
                    project_summary['Production Cost'] = project_summary['Production Cost'].fillna(0)
                    project_summary['Total Cost'] = project_summary['Studio Cost'] + project_summary['Production Cost']
                    
                    st.dataframe(
                        project_summary.style.format({
                            'Studio Cost': '£{:,.2f}',
                            'Production Cost': '£{:,.2f}',
                            'Total Cost': '£{:,.2f}',
                            'Studio Hours': '{:.2f}'
                        }),
                        use_container_width=True
                    )
            else:
                st.warning("⚠️ Please enter Studio Hours in the Studio Hours Review tab to see cost preview")
        else:
            st.info("Process Production Files and add Studio Hours to see cost preview")
    
    with tab6:
        st.header("📄 Generate Invoice")
        
        ready_to_generate = (
            st.session_state.template_loaded and
            not st.session_state.studio_data.empty and
            not st.session_state.print_data.empty
        )
        
        if not ready_to_generate:
            st.warning("⚠️ Please complete the following steps before generating:")
            if not st.session_state.template_loaded:
                st.write("❌ Load template")
            if st.session_state.studio_data.empty:
                st.write("❌ Process production files")
        else:
            # Check if hours are present
            has_hours = st.session_state.studio_data['Studio Hours'].notna().any()
            
            if not has_hours:
                st.warning("⚠️ No Studio Hours found. The invoice will be generated but costs won't calculate without hours.")
            else:
                total_hours = st.session_state.studio_data['Studio Hours'].sum()
                st.success(f"✅ Ready to generate invoice with {total_hours:.2f} studio hours!")
            
            if st.button("🚀 Generate Invoice", type="primary", use_container_width=True):
                with st.spinner("Generating invoice with formatting..."):
                    try:
                        output_file, download_name, mime_type = generate_invoice(
                            st.session_state.template_info,
                            st.session_state.studio_data,
                            st.session_state.print_data,
                            event_name,
                            event_code
                        )

                        st.session_state.generated_file = output_file
                        st.success(f"✅ Invoice generated successfully!")

                        # Provide download button
                        with open(output_file, 'rb') as f:
                            excel_data = f.read()

                        st.download_button(
                            label="📥 Download Invoice",
                            data=excel_data,
                            file_name=download_name,
                            mime=mime_type,
                            use_container_width=True
                        )

                        st.info(f"Filename: {download_name}")
                        
                    except Exception as e:
                        st.error(f"Error generating invoice: {str(e)}")
                        st.exception(e)

else:
    # Welcome screen when no template is loaded
    st.info("👈 Please upload the Excel template in the sidebar to get started")
    
    st.markdown("""
    ## 🚀 Version 3.0 Features:
    
    - **Timesheet Integration**: Upload timesheet CSV to auto-populate studio hours
    - **Studio QC Exclusion**: Automatically excludes non-chargeable QC hours
    - **Smart Rounding**: Hours rounded up to nearest 0.25
    - **Production File Processing**: Handles multiple files with deduplication
    - **Event Code Generation**: Automatically converts "Event 10 2025" to "E1025"
    - **Format Preservation**: Maintains all Excel formatting and formulas
    - **Complete Workflow**: From raw data to finished invoice in minutes
    
    ## 📋 Workflow:
    
    1. **Upload Template** → Load your Excel invoice template
    2. **Process Production Files** → Upload Production Lines INTERNAL files
    3. **Import Timesheet** → Upload timesheet CSV to populate hours
    4. **Review Hours** → Edit studio hours and classifications as needed
    5. **Preview Costs** → Review cost breakdown before generating
    6. **Generate Invoice** → Create final Excel file with all formulas intact
    
    ## 🎯 Key Processing Rules:
    
    - **Studio QC hours excluded** (not chargeable)
    - **Hours rounded up** to nearest 0.25
    - **ROI projects** automatically set to OAB
    - **Duplicate Brief Refs** removed automatically
    - **Draft/unapproved items** filtered out
    """)

# Footer
st.markdown("---")
st.markdown("Built with ❤️ for Superdrug ITG Invoice Management | v3.0")<|MERGE_RESOLUTION|>--- conflicted
+++ resolved
@@ -267,17 +267,6 @@
 
 def prepare_studio_data(df: pd.DataFrame) -> pd.DataFrame:
     """Prepare data for the Studio tab - aggregate at job level"""
-<<<<<<< HEAD
-    base_columns = [
-        'Project Ref', 'Event Name', 'Project Description', 'Project Owner',
-        'Lines', 'Studio Hours', 'Type', 'Core/OAB', 'Studio Comment'
-    ]
-
-    if df.empty or 'Project Ref' not in df.columns:
-        return pd.DataFrame(columns=base_columns)
-
-    comment_text = 'check all lines are approved, artwork hours may require updating'
-=======
     if df.empty:
         return pd.DataFrame(columns=[
             'Project Ref', 'Event Name', 'Project Description', 'Project Owner',
@@ -286,7 +275,6 @@
 
     comment_text = 'check all lines are approved, artwork hours may require updating'
     note_statuses = {'not applicable'}
->>>>>>> bd2b2968
 
     working_df = df.copy()
 
@@ -295,52 +283,6 @@
         status_stripped = status_series.apply(lambda x: x.strip() if isinstance(x, str) else x)
         status_lower = status_stripped.fillna('').str.lower()
         working_df['Content Brief Status'] = status_stripped
-<<<<<<< HEAD
-    else:
-        status_lower = pd.Series([''] * len(working_df), index=working_df.index, dtype='object')
-
-    working_df['__status_lower'] = status_lower
-
-    status_groups = working_df.groupby('Project Ref')['__status_lower'].apply(list)
-
-    keep_projects = []
-    comment_projects = set()
-
-    for project_ref, statuses in status_groups.items():
-        if not statuses:
-            keep_projects.append(project_ref)
-            comment_projects.add(project_ref)
-            continue
-
-        unique_statuses = set(statuses)
-        if unique_statuses and unique_statuses <= {'not applicable'}:
-            continue  # Skip projects that are entirely "not applicable"
-
-        keep_projects.append(project_ref)
-
-        if any(status != 'completed' for status in statuses):
-            comment_projects.add(project_ref)
-
-    if not keep_projects:
-        return pd.DataFrame(columns=base_columns)
-
-    filtered_df = working_df[working_df['Project Ref'].isin(keep_projects)].copy()
-
-    valid_rows = filtered_df[filtered_df['__status_lower'] != 'not applicable'].copy()
-
-    if valid_rows.empty:
-        return pd.DataFrame(columns=base_columns)
-
-    grouped = valid_rows.groupby('Project Ref').agg({
-        'Event Name': 'first',
-        'Project Description': 'first',
-        'Project Owner': 'first',
-        'Brief Ref': 'count'  # Count of lines per job
-    }).reset_index()
-
-    grouped.columns = ['Project Ref', 'Event Name', 'Project Description', 'Project Owner', 'Lines']
-
-=======
         working_df['__status_lower'] = status_lower
 
         # Keep only rows that are not exclusively "not applicable" for aggregation
@@ -377,19 +319,13 @@
     grouped.columns = ['Project Ref', 'Event Name', 'Project Description', 'Project Owner', 'Lines']
 
     # Add empty columns for user input - no defaults
->>>>>>> bd2b2968
     grouped['Studio Hours'] = None  # Will be filled from timesheet
     grouped['Type'] = ''  # Will be filled from timesheet
     grouped['Core/OAB'] = ''  # Will be filled from timesheet
     grouped['Studio Comment'] = ''
 
-<<<<<<< HEAD
-    if comment_projects:
-        grouped.loc[grouped['Project Ref'].isin(comment_projects), 'Studio Comment'] = comment_text
-=======
     if len(note_projects) > 0:
         grouped.loc[grouped['Project Ref'].isin(note_projects), 'Studio Comment'] = comment_text
->>>>>>> bd2b2968
 
     return grouped
 
